#!/usr/bin/env python3
import time  # Import time module for delay
import sys
import random
import logging
import math

if sys.platform == "win32":
    # If on Windows, check if windows-curses is installed (if it works, we import `curses` rather than importing `windows-curses`)
    try:
        import curses
    except ImportError:
    # If on Windows and window-curses not installed, raise an exception and tell the user
        print("On Windows, install the 'windows-curses' package.")
        raise
else:
    import curses

# Configure logging to help debug AI behavior
logging.basicConfig(
    filename='gomoku_ai_debug.log',
    level=logging.DEBUG,
    format='%(asctime)s - %(levelname)s - %(message)s'
)

# Define board size and piece representations
BOARD_SIZE = 15
WHITE_PIECE = 'W'
BLACK_PIECE = 'B'
EMPTY = '.'

# Define directions for later checking: right, down, diagonal down-right, diagonal down-left
DIRECTIONS = [(1, 0), (0, 1), (1, 1), (-1, 1)]

# Time limit for AI search in seconds
TIME_LIMIT = 10

# AI search radius for possible moves
SEARCH_RADIUS = 2

# AI search depth for minimax
DEPTH = 4

# Initialize an empty game board
board = [[EMPTY for _ in range(BOARD_SIZE)] for _ in range(BOARD_SIZE)]
cursor_x, cursor_y = BOARD_SIZE // 2, BOARD_SIZE // 2 # start in the middle
turn = WHITE_PIECE  # White player starts

# Zobrist Hashing (if needed for further optimizations)
# Table indexing is ZOBRIST_TABLE[y][x][p], where p = 0 for white and p = 1 for black
ZOBRIST_TABLE = [[[random.getrandbits(64) for _ in range(2)] for _ in range(BOARD_SIZE)] for _ in range(BOARD_SIZE)]
trans_table = {}
board_hash = 0

# Define Pattern Dictionary for AI Evaluation
def create_pattern_dict():
    """
    Creates a dictionary of patterns for evaluating the board state in Gomoku.
    Patterns are scored based on their potential to create a winning sequence.

    Scoring Details:
        - Positive scores favor the AI (maximizing player).
        - Negative scores penalize patterns favorable to the opponent (minimizing player).
        - Higher scores are assigned to more advanced or threatening patterns.

    Patterns:
        - `1` represents the AI's pieces.
        - `-1` represents the opponent's pieces.
        - `0` represents empty spaces.

    Returns:
        pattern_dict (dict): A dictionary where keys are patterns (tuples) and values are their corresponding scores.
    """
    pattern_dict = {}
    # Patterns for both players
    for x in [-1, 1]:  # -1 for opponent, 1 for AI
        y = -x
        # Five-in-a-row (Victory)
        pattern_dict[(x, x, x, x, x)]       = math.inf * x
        # Open-ended four-in-a-row
        pattern_dict[(0, x, x, x, x, 0)]    = 100000 * x
        # One-and-Three
        pattern_dict[(0, x, 0, x, x, x, 0)] = 50000 * x
        pattern_dict[(0, x, x, x, 0, x, 0)] = 50000 * x
        # Two-and-Two
        pattern_dict[(0, x, x, 0, x, x, 0)] = 25000 * x
        # Half-closed four-in-a-row (blocked on one end)
        pattern_dict[(0, x, x, x, x, y)]    = 10000 * x
        pattern_dict[(y, x, x, x, x, 0)]    = 10000 * x
        # Fully closed four-in-a-row (blocked on both ends)
        pattern_dict[(y, x, x, x, x, y)]    = -1000 * x
        # Open-ended three-in-a-row (potential to form four-in-a-row)
        pattern_dict[(0, x, x, x, 0)]       = 5000 * x
        pattern_dict[(y, x, x, x, 0)]       = 1000 * x
        pattern_dict[(0, x, x, x, y)]       = 1000 * x
        # One-and-Two
        pattern_dict[(0, x, 0, x, x, 0)]    = 1000 * x
        pattern_dict[(0, x, x, 0, x, 0)]    = 1000 * x
        # Open-ended two-in-a-row (early game potential)
        pattern_dict[(0, 0, x, x, 0)]       = 100 * x
    return pattern_dict

def get_possible_pattern_lengths(pattern_dict: dict):
    possible_lengths: set[int] = set()

    for key in pattern_dict:
        possible_lengths.add(len(key))

    return possible_lengths


# Generate the global pattern dictionary
PATTERN_DICT = create_pattern_dict()

POSSIBLE_PATTERN_LENGTHS = get_possible_pattern_lengths(PATTERN_DICT)

MAX_PATTERN_LENGTH = max(POSSIBLE_PATTERN_LENGTHS)

def print_banner():
    """
    Displays the game banner with version and author information.
    """
    banner = r"""
  ________                       __
 /  _____/  ____   _____   ____ |  | ____ __
/   \  ___ /  _ \ /     \ /  _ \|  |/ /  |  \
\    \_\  (  <_> )  Y Y  (  <_> )    <|  |  /
 \______  /\____/|__|_|  /\____/|__|_ \____/
        \/             \/            \/
                                Version: 0.11

Authors:
Leung Wang Chan(lchan2021@csu.fullerton.edu)
Tung Le (giatung2002@csu.fullerton.edu)
Kyle Ho (kyleho@csu.fullerton.edu)

"""
    print(banner)

def show_menu():
    """
    Displays the game mode selection menu to the user.

    Returns:
        game_mode (str): The selected game mode ('pvp' or 'ai').
    """
    print("\nChoose your game mode:")
    print("1. Player vs Player (PVP)")
    print("2. Play with AI")
    print("Enter 'quit' to terminate the program.")

    while True:
        choice = input("\nEnter your choice (1/2) or 'quit': ").strip().lower()

        if choice == '1':
            return "pvp"
        elif choice == '2':
            return "ai"
        elif choice == 'quit':
            print("Exiting the program. Goodbye!")
            exit(0)
        else:
            print("Invalid choice. Please enter '1', '2', or 'quit'.")

def print_board(stdscr: curses.window):
    """
    Renders the game board on the screen using curses.

    Args:
        stdscr: The curses window object.
    """
    stdscr.clear()
    height, width = stdscr.getmaxyx()
    required_height = BOARD_SIZE + 6  # Rows needed for the board and additional text
    required_width = BOARD_SIZE * 2 + 2  # Columns needed for the board display

    # Check if the terminal window is large enough to display the board
    if height < required_height or width < required_width:
        error_msg = f"Terminal too small. Requires at least {required_height} rows and {required_width} columns."
        try:
            stdscr.addstr(0, 0, error_msg, curses.A_BOLD)
        except curses.error:
            pass  # In case the terminal is too small to display the error message
        stdscr.refresh()
        stdscr.getch()
        sys.exit(1)

    # Display game title and instructions
    stdscr.addstr(0, 0, "Gomoku V0.11", curses.A_BOLD)
    stdscr.addstr(2, 0, "Use arrow keys to move. Press 'w' to place White, 'b' to place Black. 'q' to quit.")

    # Draw the board with cursor
    for y in range(BOARD_SIZE): # Loop over each row of the board
        for x in range(BOARD_SIZE): # Loop over each column in the current row
            if x == cursor_x and y == cursor_y:
                # If the current board position matches the cursor position
                # Display the board cell with reverse colors to highlight the cursor
                stdscr.addstr(y + 4, x * 2, board[y][x], curses.A_REVERSE)  # Highlight the cursor position
            else:
                # If this position is not the cursor, display it normally
                stdscr.addstr(y + 4, x * 2, board[y][x])
            # Display the current player's turn below the board
    stdscr.addstr(BOARD_SIZE + 5, 0, f"Current turn: {'White' if turn == WHITE_PIECE else 'Black'}")
    stdscr.refresh()# Refresh the screen to show all updates

    # Draw the board with cursor highlighting
    for y in range(BOARD_SIZE):  # Loop over each row of the board
        for x in range(BOARD_SIZE):  # Loop over each column in the current row
            try:
                if x == cursor_x and y == cursor_y:
                    # Highlight the cursor position with reverse video
                    stdscr.addstr(y + 4, x * 2, board[y][x], curses.A_REVERSE)
                else:
                    stdscr.addstr(y + 4, x * 2, board[y][x])
            except curses.error:
                pass  # Ignore if trying to write outside the window

    # Display the current player's turn below the board
    try:
        stdscr.addstr(BOARD_SIZE + 5, 0, f"Current turn: {'White' if turn == WHITE_PIECE else 'Black'}", curses.A_UNDERLINE)
    except curses.error:
        pass  # Ignore if out of bounds

    stdscr.refresh()  # Refresh the screen to show all updates

def place_piece(x: int, y: int, player: str):
    """
    Places a piece on the board and updates the hash value

    Args:
        x, y: Coordinates of the piece
        player: The player placing the piece ('W' or 'B')

    Returns None

    """
    global board_hash

    piece = 0 if player == WHITE_PIECE else 1
    board[y][x] = player
    board_hash ^= ZOBRIST_TABLE[y][x][piece]
    return

def undo_piece(x: int, y: int):
    """
    Undoes a piece placement on the board and updates the hash value

    Args:
        x, y: Coordinates of the piece

    Returns None

    """
    global board_hash

    piece = 0 if board[y][x] == WHITE_PIECE else 1
    board[y][x] = EMPTY
    board_hash ^= ZOBRIST_TABLE[y][x][piece]
    return

def check_winner(board: list[list[str]]):
    """
    Checks the board for a winner by looking for five consecutive pieces.

    Args:
        board: The current game board.

    Returns:
        The piece type of the winner ('W' or 'B') if a winner is found, else None.
    """
    for y in range(BOARD_SIZE):
        for x in range(BOARD_SIZE):
            if board[y][x] == EMPTY:
                continue  # Skip empty cells
            for dx, dy in DIRECTIONS:
                count = 0  # Initialize count of consecutive pieces
                for i in range(5):
                    nx, ny = x + i * dx, y + i * dy
                    if 0 <= nx < BOARD_SIZE and 0 <= ny < BOARD_SIZE and board[ny][nx] == board[y][x]:
                        count += 1
                    else:
                        break
                if count == 5:
                    return board[y][x]  # Winner found
    return None  # No winner

def evaluate_board(board: list[list[str]], player: str):
    """
    Evaluate the board and return a score based on the current player's advantage.

    Positive scores indicate favorability towards the AI player.
    Negative scores indicate favorability towards the opponent.

    Args:
        board: The current game board.
        player: The AI player's piece type ('W' or 'B').

    Returns:
        score (int): The evaluated score of the board.
    """
    score = 0  # Initialize the score to 0
    opponent = WHITE_PIECE if player == BLACK_PIECE else BLACK_PIECE

    global trans_table
    temp_hash = 0
    piece = 0 if player == WHITE_PIECE else 1
    opponent_piece = 1 if player == WHITE_PIECE else 0

    for y in range(BOARD_SIZE):
        for x in range(BOARD_SIZE):
            if board[y][x] == player:
                temp_hash ^= ZOBRIST_TABLE[y][x][piece]
            elif board[y][x] == opponent:
                temp_hash ^= ZOBRIST_TABLE[y][x][opponent_piece]

    if temp_hash in trans_table:
        logging.debug(f'Position already in transposition table, in evaluate_board')
        return trans_table[temp_hash]

    # Iterate through all cells and evaluate patterns
    for y in range(BOARD_SIZE):
        for x in range(BOARD_SIZE):
            for dx, dy in DIRECTIONS:
                pattern = []
                for i in range(MAX_PATTERN_LENGTH):
                    nx, ny = x + i * dx, y + i * dy
                    if 0 <= nx < BOARD_SIZE and 0 <= ny < BOARD_SIZE:
                        piece = board[ny][nx]
                        if piece == player:
                            pattern.append(1)
                        elif piece == opponent:
                            pattern.append(-1)
                        else:
                            pattern.append(0)
                    else:
                        pattern.append(-1)  # Out of bounds
                        break
                    if (i + 1) in POSSIBLE_PATTERN_LENGTHS: # If current length is in POSSIBLE_PATTERN_LENGTHS
                        pattern_tuple = tuple(pattern)
                        if pattern_tuple in PATTERN_DICT:
                            score += PATTERN_DICT[pattern_tuple]
    logging.debug(f'Evaluate Board Score for player {player}: {score}')  # Log the evaluation score
    trans_table[temp_hash] = score
    return score

def evaluate_move_position(board: list[list[str]], x: int, y: int, player: str):
    """
    Heuristic to evaluate the desirability of a move position.
    Positive scores indicate favorable positions for the player.
    Negative scores indicate unfavorable positions.

    Args:
        board: The current game board.
        x (int): The x-coordinate of the move.
        y (int): The y-coordinate of the move.
        player (str): The player's piece type ('W' or 'B').

    Returns:
        score (int): The evaluated score of the move position.
    """

    score = 0
    opponent = WHITE_PIECE if player == BLACK_PIECE else BLACK_PIECE

    for dx, dy in DIRECTIONS:
        for i in range(1, 5):  # Check four steps in each direction
            nx, ny = x + dx * i, y + dy * i
            if 0 <= nx < BOARD_SIZE and 0 <= ny < BOARD_SIZE:
                if board[ny][nx] == player:
                    score += 2  # Friendly piece found
                elif board[ny][nx] == opponent:
                    score += 1  # Opponent's piece found
                else:
                    break  # Empty space encountered
            else:
                score -= 1  # Out of bounds
    return score

def minimax(board: list[list[str]], depth: int, is_maximizing: bool, player: str,
            alpha: float, beta: float, start_time: float, last_move: tuple[int, int]):
    """
    Minimax algorithm with alpha-beta pruning and time constraint.

    Args:
        board: The current game board.
        depth (int): The current depth in the game tree.
        is_maximizing (bool): True if the current layer is maximizing, False otherwise.
        player (str): The AI player's piece type ('W' or 'B').
        alpha (float): The alpha value for pruning.
        beta (float): The beta value for pruning.
        start_time (float): The start time of the search.
        last_move (tuple): The last move made (x, y).

    Returns:
        score (int): The evaluated score of the board.
    """

    global trans_table

    if time.time() - start_time > TIME_LIMIT:
        logging.debug("Time limit exceeded during minimax search.")
        return evaluate_board(board, player)

    winner = check_winner(board)
    if winner == player:
        return math.inf  # AI wins
    elif winner is not None:
        return -math.inf  # Opponent wins

    if depth == 0:
        return evaluate_board(board, player)

    lx, ly = last_move
    possible_moves: list[tuple[tuple[int, int], int]] = []

    # Generate possible moves within the search radius
    for y in range(max(0, ly - SEARCH_RADIUS), min(BOARD_SIZE, ly + SEARCH_RADIUS + 1)):
        for x in range(max(0, lx - SEARCH_RADIUS), min(BOARD_SIZE, lx + SEARCH_RADIUS + 1)):
            if board[y][x] == EMPTY:
                move_score = evaluate_move_position(board, x, y, player)
                possible_moves.append(((x, y), move_score))

    # Sort moves based on heuristic score to improve pruning effectiveness
    possible_moves.sort(key=lambda move: move[1], reverse=True)

    if is_maximizing:
        best_score = -math.inf
        for move, _ in possible_moves:
            x, y = move
            place_piece(x, y, player)
            if board_hash not in trans_table:
                score = minimax(board, depth - 1, False, player, alpha, beta, start_time, (x, y))
                trans_table[board_hash] = score
            else:
                score = trans_table[board_hash]
                logging.debug(f'Position already in transposition table, in maximizing layer')
            undo_piece(x, y)
            best_score = max(best_score, score)
            if best_score >= beta:
                logging.debug("Alpha-beta pruning activated in maximizing layer.")
                break  # Beta cutoff
            alpha = max(alpha, best_score)
    else:
        opponent = WHITE_PIECE if player == BLACK_PIECE else BLACK_PIECE
        best_score = math.inf
        for move, _ in possible_moves:
            x, y = move
            place_piece(x, y, opponent)
            if board_hash not in trans_table:
                score = minimax(board, depth - 1, True, player, alpha, beta, start_time, (x, y))
                trans_table[board_hash] = score
            else:
                score = trans_table[board_hash]
                logging.debug(f'Position already in transposition table, in minimizing layer')
            undo_piece(x, y)
            best_score = min(best_score, score)
            if best_score <= alpha:
                logging.debug("Alpha-beta pruning activated in minimizing layer.")
                break  # Alpha cutoff
            beta = min(beta, best_score)

    return best_score

def get_ai_move(board: list[list[str]], player: str, last_move: tuple):
    """
    Determines the best move for the AI player using the minimax algorithm with alpha-beta pruning.

    Args:
        board: The current game board.
        player (str): The AI player's piece type ('W' or 'B').
        last_move (tuple): The last move made (x, y).

    Returns:
        best_move (tuple): The coordinates (x, y) of the best move.
    """

    global trans_table

    best_move = None
    best_score = -math.inf
    start_time = time.time()
    alpha = -math.inf
    beta = math.inf
    lx, ly = last_move

    possible_moves: list[tuple[tuple[int, int], int]] = []

    # Generate possible moves within the search radius
    for y in range(max(0, ly - SEARCH_RADIUS), min(BOARD_SIZE, ly + SEARCH_RADIUS + 1)):
        for x in range(max(0, lx - SEARCH_RADIUS), min(BOARD_SIZE, lx + SEARCH_RADIUS + 1)):
            if board[y][x] == EMPTY:
                move_score = evaluate_move_position(board, x, y, player)
                possible_moves.append(((x, y), move_score))

    # Sort moves based on heuristic score to prioritize better moves
    possible_moves.sort(key=lambda move: move[1], reverse=True)

    for move, _ in possible_moves:
        if time.time() - start_time > TIME_LIMIT:
            if not best_move:
                logging.debug("No best move chosen. Selecting best move by heuristic")
                return possible_moves[0][0]
            logging.debug("Time limit exceeded before completing all move evaluations.")
            break

        x, y = move
<<<<<<< HEAD
        board[y][x] = player  # Make the move
        score = minimax(board, depth=DEPTH, is_maximizing=False, player=player, alpha=alpha, beta=beta,
=======
        place_piece(x, y, BLACK_PIECE)
        if board_hash not in trans_table:
            score = minimax(board, depth=4, is_maximizing=False, player=player, alpha=alpha, beta=beta,
>>>>>>> 285da464
                       start_time=start_time, last_move=(x, y))
            trans_table[board_hash] = score
        else:
            score = trans_table[board_hash]
            logging.debug(f'Position already in transposition table, in get_ai_move')
        undo_piece(x, y)

        logging.debug(f'AI evaluating move at ({x}, {y}) with score {score}')

        if score > best_score:
            best_score = score
            best_move = (x, y)
            alpha = max(alpha, best_score)  # Update alpha for pruning

    logging.info(f'AI selected move: {best_move} with score {best_score}')
    logging.info(f'AI took {time.time() - start_time} seconds to select move')

    return best_move

def main(stdscr: curses.window, game_mode: str):
    """
    The main game loop handling user input, AI moves, and game state updates.

    Args:
        stdscr: The curses window object.
        game_mode (str): The selected game mode ('pvp' or 'ai').
    """
    global cursor_x, cursor_y, turn
    last_player_move = (7, 7)  # Initialize last_player_move to center

    # Setup curses settings
    curses.curs_set(0)  # Hide the default cursor
    stdscr.keypad(True)  # Enable special keys (like arrow keys) to be read directly
    stdscr.clear()  # Clear the screen to start fresh
    stdscr.refresh()  # Apply the clear to the display

    # Display initial board and instructions
    print_board(stdscr)

    while True:  # Main game loop

        if game_mode == "ai" and turn == BLACK_PIECE:  # AI's turn
            ai_move = get_ai_move(board, BLACK_PIECE, last_player_move)  # Get AI's move
            if ai_move:  # If the AI returned a valid move
                x, y = ai_move
                place_piece(x, y, BLACK_PIECE)
                last_player_move = (x, y)  # Update last_player_move
                winner = check_winner(board)
                logging.debug(f'AI placed at ({x}, {y}). Current board state:')
                for row in board:
                    logging.debug(' '.join(row))
                if winner == BLACK_PIECE:
                    print_board(stdscr)
                    try:
                        stdscr.addstr(BOARD_SIZE + 6, 0, "Black (AI) wins!", curses.A_BOLD)
                    except curses.error:
                        pass  # Ignore if out of bounds
                    stdscr.refresh()
                    stdscr.getch()
                    break
                turn = WHITE_PIECE  # Switch turn to White
                print_board(stdscr)
                continue  # Continue to next iteration
            else:
                logging.debug(f'AI found no valid move.')
                break


        try:
            key = stdscr.getch()  # Wait for user input
        except KeyboardInterrupt:
            break  # Allow graceful exit on Ctrl+C

        # Handle quit command
        if key == ord('q'):
            break

        # Movement commands using arrow keys
        elif key == curses.KEY_RIGHT:
            cursor_x = (cursor_x + 1) % BOARD_SIZE
        elif key == curses.KEY_LEFT:
            cursor_x = (cursor_x - 1) % BOARD_SIZE
        elif key == curses.KEY_DOWN:
            cursor_y = (cursor_y + 1) % BOARD_SIZE
        elif key == curses.KEY_UP:
            cursor_y = (cursor_y - 1) % BOARD_SIZE

        # Initialize last player move to cursor position
        last_player_move = (cursor_x, cursor_y)

        # Place a White piece if it's White's turn
        if key == ord('w') and turn == WHITE_PIECE:
            if board[cursor_y][cursor_x] == EMPTY:
                place_piece(cursor_x, cursor_y, WHITE_PIECE)
                last_player_move = (cursor_x, cursor_y)
                winner = check_winner(board)
                logging.debug(f'Player (White) placed at ({cursor_x}, {cursor_y}). Current board state:')
                for row in board:
                    logging.debug(' '.join(row))
                if winner == WHITE_PIECE:
                    print_board(stdscr)
                    try:
                        stdscr.addstr(BOARD_SIZE + 6, 0, "White wins!", curses.A_BOLD)
                    except curses.error:
                        pass  # Ignore if out of bounds
                    stdscr.refresh()
                    stdscr.getch()
                    break
                turn = BLACK_PIECE  # Switch turn to Black

        # Place a Black piece if it's Black's turn in PvP mode
        if game_mode == "pvp" and key == ord('b') and turn == BLACK_PIECE:
            if board[cursor_y][cursor_x] == EMPTY:
                place_piece(cursor_x, cursor_y, BLACK_PIECE)
                last_player_move = (cursor_x, cursor_y)
                winner = check_winner(board)
                logging.debug(f'Player (Black) placed at ({cursor_x}, {cursor_y}). Current board state:')
                for row in board:
                    logging.debug(' '.join(row))
                if winner == BLACK_PIECE:
                    print_board(stdscr)
                    try:
                        stdscr.addstr(BOARD_SIZE + 6, 0, "Black wins!", curses.A_BOLD)
                    except curses.error:
                        pass  # Ignore if out of bounds
                    stdscr.refresh()
                    stdscr.getch()
                    break
                turn = WHITE_PIECE  # Switch turn to White

        # Refresh the board display after each action
        print_board(stdscr)

# Run the banner and curses wrapper to initiate the main loop
if __name__ == "__main__":
    print_banner()
    game_mode = show_menu()
    print(f"Selected game mode: {'Player vs Player' if game_mode == 'pvp' else 'Play with AI'}")
    curses.wrapper(main, game_mode)<|MERGE_RESOLUTION|>--- conflicted
+++ resolved
@@ -504,14 +504,9 @@
             break
 
         x, y = move
-<<<<<<< HEAD
-        board[y][x] = player  # Make the move
-        score = minimax(board, depth=DEPTH, is_maximizing=False, player=player, alpha=alpha, beta=beta,
-=======
         place_piece(x, y, BLACK_PIECE)
         if board_hash not in trans_table:
-            score = minimax(board, depth=4, is_maximizing=False, player=player, alpha=alpha, beta=beta,
->>>>>>> 285da464
+            score = minimax(board, depth=DEPTH, is_maximizing=False, player=player, alpha=alpha, beta=beta,
                        start_time=start_time, last_move=(x, y))
             trans_table[board_hash] = score
         else:
