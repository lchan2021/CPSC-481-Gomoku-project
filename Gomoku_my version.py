--- conflicted
+++ resolved
@@ -30,11 +30,7 @@
 
 # Initialize an empty game board
 board = [[EMPTY for _ in range(BOARD_SIZE)] for _ in range(BOARD_SIZE)]
-<<<<<<< HEAD
 cursor_x, cursor_y = BOARD_SIZE // 2, BOARD_SIZE // 2 # start in the middle
-=======
-cursor_x, cursor_y = 7, 7  # Start in the middle
->>>>>>> ee2a795a
 turn = WHITE_PIECE  # White player starts
 
 # Zobrist Hashing (if needed for further optimizations)
@@ -46,7 +42,7 @@
     """
     Creates a dictionary of patterns for evaluating the board state in Gomoku.
     Patterns are scored based on their potential to create a winning sequence.
-    
+
     Returns:
         pattern_dict (dict): A dictionary where keys are patterns (tuples) and values are their corresponding scores.
     """
@@ -81,15 +77,10 @@
         \/             \/            \/
                                 Version: 0.11
 
-<<<<<<< HEAD
 Authors:
 Leung Wang Chan(lchan2021@csu.fullerton.edu)
+Tung Le (giatung2002@csu.fullerton.edu)
 Kyle Ho (kyleho@csu.fullerton.edu)
-=======
-Author: 
-Leung Wang Chan (lchan2021@csu.fullerton.edu)
-Tung Le (giatung2002@csu.fullerton.edu)
->>>>>>> ee2a795a
 
 """
     print(banner)
@@ -121,7 +112,6 @@
     stdscr.addstr(0, 0, "Gomoku V0.11", curses.A_BOLD)
     stdscr.addstr(2, 0, "Use arrow keys to move. Press 'w' to place White, 'b' to place Black. 'q' to quit.")
 
-<<<<<<< HEAD
     # Draw the board with cursor
     for y in range(BOARD_SIZE): # Loop over each row of the board
         for x in range(BOARD_SIZE): # Loop over each column in the current row
@@ -135,7 +125,7 @@
             # Display the current player's turn below the board
     stdscr.addstr(BOARD_SIZE + 5, 0, f"Current turn: {'White' if turn == WHITE_PIECE else 'Black'}")
     stdscr.refresh()# Refresh the screen to show all updates
-=======
+
     # Draw the board with cursor highlighting
     for y in range(BOARD_SIZE):  # Loop over each row of the board
         for x in range(BOARD_SIZE):  # Loop over each column in the current row
@@ -155,7 +145,6 @@
         pass  # Ignore if out of bounds
 
     stdscr.refresh()  # Refresh the screen to show all updates
->>>>>>> ee2a795a
 
 def check_winner(board):
     """
@@ -479,23 +468,6 @@
         # Initialize last player move to cursor position
         last_player_move = (cursor_x, cursor_y)
 
-<<<<<<< HEAD
-        # Place a piece: 'w' for white and 'b' for black
-        if key == ord('w') and turn == WHITE_PIECE: # White's turn to place a piece
-            if board[cursor_y][cursor_x] == EMPTY: # Check if the selected cell is empty
-                board[cursor_y][cursor_x] = WHITE_PIECE # Place the white piece
-                last_player_move = (cursor_x, cursor_y)  # Update last player move
-                if check_winner(board) == WHITE_PIECE: # Check if placing this piece wins the game
-                    print_board(stdscr) # Update the board display
-                    stdscr.addstr(BOARD_SIZE + 6, 0, "White wins!") # Display win message
-                    stdscr.refresh()  # Refresh display to show changes
-                    stdscr.getch() # Wait for any key to be pressed before ending
-                    break # Exit the loop to end the game
-                turn = BLACK_PIECE # Switch turn to black if no winner
-
-        # PvP mode
-        if key == ord('b') and turn == BLACK_PIECE:
-=======
         # Place a White piece if it's White's turn
         if key == ord('w') and turn == WHITE_PIECE:
             if board[cursor_y][cursor_x] == EMPTY:
@@ -518,7 +490,6 @@
 
         # Place a Black piece if it's Black's turn in PvP mode
         if game_mode == "pvp" and key == ord('b') and turn == BLACK_PIECE:
->>>>>>> ee2a795a
             if board[cursor_y][cursor_x] == EMPTY:
                 board[cursor_y][cursor_x] = BLACK_PIECE
                 last_player_move = (cursor_x, cursor_y)
